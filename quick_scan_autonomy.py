--- conflicted
+++ resolved
@@ -241,11 +241,8 @@
     # Starts the update thread
     update = Thread(target=update_thread, args=(vehicle, configs["mission_control_MAC"], autonomyToCV))
     update.start()
-<<<<<<< HEAD
     update.join()
 
-=======
->>>>>>> ea9220a1
     # Send mission to vehicle
     quick_scan_adds_mission(configs, vehicle, waypoints[1])
 
