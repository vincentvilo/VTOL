--- conflicted
+++ resolved
@@ -7,22 +7,12 @@
 img_counter = 0
 
 def cv_simulation(configs):
-<<<<<<< HEAD
-   global img_counter
-   files = listdir(configs["cv_simulated"]["directory"])
-   path = configs["cv_simulated"]["directory"] + "/" + files[img_counter % len(files)]
-   img = cv2.imread(path, 1)
-   img_counter += 1
-   return img
-
-=======
     global img_counter
     files = sorted_aphanumeric(listdir(configs["cv_simulated"]["directory"]))
     path = configs["cv_simulated"]["directory"] + "/" + files[img_counter % len(files)]
     img = cv2.imread(path, 1)
     img_counter += 1
     return img
->>>>>>> c5c73bcd
 
 def connect_solo_wifi():
    # execute the shell script (does not terminate)
@@ -53,5 +43,4 @@
        from picamera.array import PiRGBArray
        raw_capture = PiRGBArray(camera)
        camera.capture(raw_capture, format="bgr")
-       return raw_capture.array
-
+       return raw_capture.array